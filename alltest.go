/*
Runs all tests in all subdirectories, showing the test stdout. If any of test fails, this
program will exit with a non-zero exit code and print a message.
*/
package main

import (
	"flag"
	"io/ioutil"
	"log"
	"os"
	"os/exec"
	"path"
	"strings"

	"github.com/araddon/gou"
)

func main() {
	baseDir, err := os.Getwd()
	quitIfErr(err)

	skipDirFlag := flag.String("skip", "trash", "Comma-separated list of directories to skip")
	buildOnlyFlag := flag.Bool("buildOnly", false, "Do \"go build\" instead of \"go test\"")
	shortFlag := flag.Bool("short", false, `Run "go test" with "short" flag`)
	colorFlag := flag.Bool("c", true, "Use colorized log output, colored by severity")
	verboseFlag := flag.Bool("v", false, `Run "go test" with -v, also be more verbose elsewhere`)
	veryVerbose := flag.Bool("vv", false, `Very Verbose, comine stdout AND stderr to display`)
	raceFlag := flag.Bool("race", false, `Run "go test" with "race" flag`)
	flag.Parse()

	gou.SetLogger(log.New(os.Stderr, "", 0), "debug")
	if *colorFlag {
		gou.SetColorIfTerminal()
	}

	skipDirNames := strings.Split(*skipDirFlag, ",")
	skipDirStats := make([]os.FileInfo, 0)
	for _, skipDirName := range skipDirNames {
		if skipDirName == "" {
			continue
		}
		stat, err := os.Stat(skipDirName)
		if skipDirName == "trash" && err != nil {
			continue
		}
		if err != nil {
			gou.Errorf("Couldn't stat directory to skip %s: %s\n", skipDirName, err)
		}
		skipDirStats = append(skipDirStats, stat)
	}

	conf := NewConf(skipDirStats, *buildOnlyFlag, *shortFlag, *raceFlag, *verboseFlag, *veryVerbose)
	failedDirs := RunTestsRecursively(baseDir, baseDir, conf)

	if len(failedDirs) > 0 {
		gou.Error("\nFailed directories:")
		for _, dir := range failedDirs {
			gou.Errorf("  %s", dir)
		}
		os.Exit(1)
	} else {
		gou.Info("\nall tests/builds succeeded")
	}
}

func RunTestsRecursively(rootDir, dirName string, conf *Conf) []string {

	if strings.Contains(dirName, "trash") {
		return nil
	}
	// Skip this directory if the user requested that we skip it
	stat, err := os.Stat(dirName)
	quitIfErr(err)
	for _, skipDir := range conf.skipDirs {
		if os.SameFile(stat, skipDir) {
			gou.Debugf("skipping directory %s as requested", dirName)
			return []string{}
		}
	}
	// Skip this directory if the user entered a .alltestignore file
	_, err = os.Stat(path.Join(dirName, ".alltestignore"))
	if err == nil {
		// If err == nil that means we found a file, thus should bail
		gou.Debugf("skipping directory %s as requested due to ignore file", dirName)
		return []string{}
	}

	infos, err := ioutil.ReadDir(dirName)
	quitIfErr(err)

	failures := []string{}

	anyTestsInDir := false
	anyGoSrcsInDir := false
	for _, info := range infos {
		if info.IsDir() {
			// Recursively run the tests in each subdirectory
			subDirName := path.Join(dirName, info.Name())
			failedSubDirs := RunTestsRecursively(rootDir, subDirName, conf)
			failures = append(failures, failedSubDirs...)
		} else if isTestFile(info) {
			anyTestsInDir = true
		} else if isGoFile(info) {
			anyGoSrcsInDir = true
		}
	}

	goRunOpts := []string{"test"}

	// Run "go test" in this directory if it has any tests
	if anyTestsInDir && !conf.buildOnly {
		if conf.short {
			goRunOpts = append(goRunOpts, "-short")
		}
		if conf.race {
			goRunOpts = append(goRunOpts, "-race")
		}
		if conf.veryVerbose {
			goRunOpts = append(goRunOpts, "-v")
		}
	} else if anyGoSrcsInDir {
		goRunOpts = []string{"build"}
	} else {
		return failures
	}
	err = os.Chdir(dirName)
	quitIfErr(err)
<<<<<<< HEAD
	if conf.verbose {
		gou.Debugf("test:  %v", dirName)
	}
	bytes, err := exec.Command("go", goRunOpts...).CombinedOutput() // combined means stderr & stdout
=======

	var bytes []byte
	if conf.veryVerbose {
		bytes, err = exec.Command("go", goRunOpts...).CombinedOutput() // combined means stderr & stdout
	} else {
		bytes, err = exec.Command("go", goRunOpts...).Output()
	}

>>>>>>> 7cdebb8e
	if len(bytes) > 0 && bytes[len(bytes)-1] == '\n' {
		// lets get rid of last new line at end of this
		bytes = bytes[0 : len(bytes)-1]
	}

	thisDirPath := strings.Replace(dirName, rootDir, "", -1)
	if err != nil {
		if len(bytes) > 0 {
			gou.Errorf(string(bytes))
		}
		gou.Errorf(`Failed in directory: "%s"`, thisDirPath)
		failures = append(failures, thisDirPath)
	} else {
		if conf.verbose && len(bytes) > 0 {
			gou.Debug(string(bytes))
			gou.Infof(`Success in directory: "%s"`, thisDirPath)
		}

	}
	return failures
}

type Conf struct {
	skipDirs    []os.FileInfo
	buildOnly   bool
	short       bool
	race        bool
	verbose     bool
	veryVerbose bool
}

func NewConf(skipDirs []os.FileInfo, buildOnly, short, race, verbose, veryVerbose bool) *Conf {
	return &Conf{
		skipDirs:    skipDirs,
		buildOnly:   buildOnly,
		short:       short,
		race:        race,
		verbose:     verbose,
		veryVerbose: veryVerbose,
	}
}

func isNormalFile(stat os.FileInfo) bool {
	if stat.Mode()&os.ModeType != 0 {
		return false // Not a normal file (pipe, device, directory, etc.)
	}
	return true
}

func isTestFile(stat os.FileInfo) bool {
	return isNormalFile(stat) && strings.HasSuffix(stat.Name(), "_test.go")
}

func isGoFile(stat os.FileInfo) bool {
	return isNormalFile(stat) && strings.HasSuffix(stat.Name(), ".go")
}

func quitIfErr(err error) {
	if err != nil {
		gou.Errorf("Error: %s", err)
		os.Exit(1)
	}
}<|MERGE_RESOLUTION|>--- conflicted
+++ resolved
@@ -126,12 +126,6 @@
 	}
 	err = os.Chdir(dirName)
 	quitIfErr(err)
-<<<<<<< HEAD
-	if conf.verbose {
-		gou.Debugf("test:  %v", dirName)
-	}
-	bytes, err := exec.Command("go", goRunOpts...).CombinedOutput() // combined means stderr & stdout
-=======
 
 	var bytes []byte
 	if conf.veryVerbose {
@@ -140,7 +134,6 @@
 		bytes, err = exec.Command("go", goRunOpts...).Output()
 	}
 
->>>>>>> 7cdebb8e
 	if len(bytes) > 0 && bytes[len(bytes)-1] == '\n' {
 		// lets get rid of last new line at end of this
 		bytes = bytes[0 : len(bytes)-1]
