--- conflicted
+++ resolved
@@ -28,12 +28,9 @@
 	skipDirFlag := flag.String("skip", "trash", "Comma-separated list of directories to skip")
 	buildOnlyFlag := flag.Bool("buildOnly", false, "Do \"go build\" instead of \"go test\"")
 	shortFlag := flag.Bool("short", false, `Run "go test" with "short" flag`)
-<<<<<<< HEAD
 	flag.BoolVar(&colorize, "c", true, `colorize output`)
 	flag.BoolVar(&verbose, "v", false, `verbose output`)
-=======
 	raceFlag := flag.Bool("race", false, `Run "go test" with "race" flag`)
->>>>>>> f6ac5f94
 	flag.Parse()
 
 	gou.SetLogger(log.New(os.Stderr, "", 0), "debug")
@@ -57,15 +54,9 @@
 		skipDirStats = append(skipDirStats, stat)
 	}
 
-<<<<<<< HEAD
-	conf := NewConf(skipDirStats, *buildOnlyFlag, *shortFlag)
-	failedDirs := RunTestsRecursively(baseDir, baseDir, conf)
-
-=======
 	conf := NewConf(skipDirStats, *buildOnlyFlag, *shortFlag, *raceFlag)
 	failedDirs := RunTestsRecursively(baseDir, conf)
-	fmt.Printf("\n\n")
->>>>>>> f6ac5f94
+
 	if len(failedDirs) > 0 {
 		gou.Error("\nFailed directories:")
 		for _, dir := range failedDirs {
@@ -124,23 +115,10 @@
 	// Run "go test" in this directory if it has any tests
 	if anyTestsInDir && !conf.buildOnly {
 		if conf.short {
-<<<<<<< HEAD
 			goRunOpts = append(goRunOpts, "-short")
-=======
-			testOpts = append(testOpts, "-short")
 		}
 		if conf.race {
-			testOpts = append(testOpts, "-race")
-		}
-		err = os.Chdir(dirName)
-		quitIfErr(err)
-		print("Running tests in %s", dirName)
-		bytes, err := exec.Command("go", testOpts...).Output()
-		os.Stdout.Write(bytes)
-		if err != nil {
-			gou.Logf(gou.ERROR, "Failed:  %s", dirName)
-			failures = append(failures, dirName)
->>>>>>> f6ac5f94
+			goRunOpts = append(goRunOpts, "-race")
 		}
 	} else if anyGoSrcsInDir {
 		goRunOpts = []string{"build"}
